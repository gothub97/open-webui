import asyncio
import inspect
import json
import logging
import mimetypes
import os
import shutil
import sys
import time
import random

from contextlib import asynccontextmanager
from urllib.parse import urlencode, parse_qs, urlparse
from pydantic import BaseModel
from sqlalchemy import text

from typing import Optional
from aiocache import cached
import aiohttp
import anyio.to_thread
import requests


from fastapi import (
    Depends,
    FastAPI,
    File,
    Form,
    HTTPException,
    Request, # Already present
    UploadFile,
    status,
    applications,
    BackgroundTasks,
)

from fastapi.openapi.docs import get_swagger_ui_html

from fastapi.middleware.cors import CORSMiddleware
from fastapi.responses import JSONResponse, RedirectResponse
from fastapi.staticfiles import StaticFiles

from starlette_compress import CompressMiddleware

from starlette.exceptions import HTTPException as StarletteHTTPException
from starlette.middleware.base import BaseHTTPMiddleware
from starlette.middleware.sessions import SessionMiddleware
from starlette.responses import Response, StreamingResponse


from open_webui.utils import logger
from open_webui.utils.audit import AuditLevel, AuditLoggingMiddleware
from open_webui.utils.logger import start_logger
from open_webui.socket.main import (
    app as socket_app,
    periodic_usage_pool_cleanup,
)
from open_webui.routers import (
    audio,
    images,
    ollama,
    openai,
    retrieval,
    pipelines,
    tasks,
    auths,
    channels,
    chats,
    notes,
    folders,
    configs,
    groups,
    files,
    functions,
    memories,
    models,
    knowledge,
    prompts,
    evaluations,
    tools,
    users,
    utils,
)

from open_webui.routers.retrieval import (
    get_embedding_function,
    get_ef,
    get_rf,
)

from open_webui.internal.db import Session, engine

from open_webui.models.functions import Functions
from open_webui.models.models import Models
from open_webui.models.users import UserModel, Users
from open_webui.models.chats import Chats

from open_webui.config import (
    LICENSE_KEY,
    # Ollama
    ENABLE_OLLAMA_API,
    OLLAMA_BASE_URLS,
    OLLAMA_API_CONFIGS,
    # OpenAI
    ENABLE_OPENAI_API,
    ONEDRIVE_CLIENT_ID,
    ONEDRIVE_SHAREPOINT_URL,
    ONEDRIVE_SHAREPOINT_TENANT_ID,
    OPENAI_API_BASE_URLS,
    OPENAI_API_KEYS,
    OPENAI_API_CONFIGS,
    # Direct Connections
    ENABLE_DIRECT_CONNECTIONS,
    # Thread pool size for FastAPI/AnyIO
    THREAD_POOL_SIZE,
    # Tool Server Configs
    TOOL_SERVER_CONNECTIONS,
    # Code Execution
    ENABLE_CODE_EXECUTION,
    CODE_EXECUTION_ENGINE,
    CODE_EXECUTION_JUPYTER_URL,
    CODE_EXECUTION_JUPYTER_AUTH,
    CODE_EXECUTION_JUPYTER_AUTH_TOKEN,
    CODE_EXECUTION_JUPYTER_AUTH_PASSWORD,
    CODE_EXECUTION_JUPYTER_TIMEOUT,
    ENABLE_CODE_INTERPRETER,
    CODE_INTERPRETER_ENGINE,
    CODE_INTERPRETER_PROMPT_TEMPLATE,
    CODE_INTERPRETER_JUPYTER_URL,
    CODE_INTERPRETER_JUPYTER_AUTH,
    CODE_INTERPRETER_JUPYTER_AUTH_TOKEN,
    CODE_INTERPRETER_JUPYTER_AUTH_PASSWORD,
    CODE_INTERPRETER_JUPYTER_TIMEOUT,
    # Image
    AUTOMATIC1111_API_AUTH,
    AUTOMATIC1111_BASE_URL,
    AUTOMATIC1111_CFG_SCALE,
    AUTOMATIC1111_SAMPLER,
    AUTOMATIC1111_SCHEDULER,
    COMFYUI_BASE_URL,
    COMFYUI_API_KEY,
    COMFYUI_WORKFLOW,
    COMFYUI_WORKFLOW_NODES,
    ENABLE_IMAGE_GENERATION,
    ENABLE_IMAGE_PROMPT_GENERATION,
    IMAGE_GENERATION_ENGINE,
    IMAGE_GENERATION_MODEL,
    IMAGE_SIZE,
    IMAGE_STEPS,
    IMAGES_OPENAI_API_BASE_URL,
    IMAGES_OPENAI_API_KEY,
    IMAGES_GEMINI_API_BASE_URL,
    IMAGES_GEMINI_API_KEY,
    # Audio
    AUDIO_STT_ENGINE,
    AUDIO_STT_MODEL,
    AUDIO_STT_OPENAI_API_BASE_URL,
    AUDIO_STT_OPENAI_API_KEY,
    AUDIO_STT_AZURE_API_KEY,
    AUDIO_STT_AZURE_REGION,
    AUDIO_STT_AZURE_LOCALES,
    AUDIO_STT_AZURE_BASE_URL,
    AUDIO_STT_AZURE_MAX_SPEAKERS,
    AUDIO_TTS_API_KEY,
    AUDIO_TTS_ENGINE,
    AUDIO_TTS_MODEL,
    AUDIO_TTS_OPENAI_API_BASE_URL,
    AUDIO_TTS_OPENAI_API_KEY,
    AUDIO_TTS_SPLIT_ON,
    AUDIO_TTS_VOICE,
    AUDIO_TTS_AZURE_SPEECH_REGION,
    AUDIO_TTS_AZURE_SPEECH_BASE_URL,
    AUDIO_TTS_AZURE_SPEECH_OUTPUT_FORMAT,
    PLAYWRIGHT_WS_URL,
    PLAYWRIGHT_TIMEOUT,
    FIRECRAWL_API_BASE_URL,
    FIRECRAWL_API_KEY,
    WEB_LOADER_ENGINE,
    WHISPER_MODEL,
    WHISPER_VAD_FILTER,
    WHISPER_LANGUAGE,
    DEEPGRAM_API_KEY,
    WHISPER_MODEL_AUTO_UPDATE,
    WHISPER_MODEL_DIR,
    # Retrieval
    RAG_TEMPLATE,
    DEFAULT_RAG_TEMPLATE,
    RAG_FULL_CONTEXT,
    BYPASS_EMBEDDING_AND_RETRIEVAL,
    RAG_EMBEDDING_MODEL,
    RAG_EMBEDDING_MODEL_AUTO_UPDATE,
    RAG_EMBEDDING_MODEL_TRUST_REMOTE_CODE,
    RAG_RERANKING_ENGINE,
    RAG_RERANKING_MODEL,
    RAG_EXTERNAL_RERANKER_URL,
    RAG_EXTERNAL_RERANKER_API_KEY,
    RAG_RERANKING_MODEL_AUTO_UPDATE,
    RAG_RERANKING_MODEL_TRUST_REMOTE_CODE,
    RAG_EMBEDDING_ENGINE,
    RAG_EMBEDDING_BATCH_SIZE,
    RAG_TOP_K,
    RAG_TOP_K_RERANKER,
    RAG_RELEVANCE_THRESHOLD,
    RAG_HYBRID_BM25_WEIGHT,
    RAG_ALLOWED_FILE_EXTENSIONS,
    RAG_FILE_MAX_COUNT,
    RAG_FILE_MAX_SIZE,
    RAG_OPENAI_API_BASE_URL,
    RAG_OPENAI_API_KEY,
    RAG_OLLAMA_BASE_URL,
    RAG_OLLAMA_API_KEY,
    CHUNK_OVERLAP,
    CHUNK_SIZE,
    CONTENT_EXTRACTION_ENGINE,
    DATALAB_MARKER_API_KEY,
    DATALAB_MARKER_LANGS,
    DATALAB_MARKER_SKIP_CACHE,
    DATALAB_MARKER_FORCE_OCR,
    DATALAB_MARKER_PAGINATE,
    DATALAB_MARKER_STRIP_EXISTING_OCR,
    DATALAB_MARKER_DISABLE_IMAGE_EXTRACTION,
    DATALAB_MARKER_OUTPUT_FORMAT,
    DATALAB_MARKER_USE_LLM,
    EXTERNAL_DOCUMENT_LOADER_URL,
    EXTERNAL_DOCUMENT_LOADER_API_KEY,
    TIKA_SERVER_URL,
    DOCLING_SERVER_URL,
    DOCLING_OCR_ENGINE,
    DOCLING_OCR_LANG,
    DOCLING_DO_PICTURE_DESCRIPTION,
    DOCUMENT_INTELLIGENCE_ENDPOINT,
    DOCUMENT_INTELLIGENCE_KEY,
    MISTRAL_OCR_API_KEY,
    RAG_TEXT_SPLITTER,
    TIKTOKEN_ENCODING_NAME,
    PDF_EXTRACT_IMAGES,
    YOUTUBE_LOADER_LANGUAGE,
    YOUTUBE_LOADER_PROXY_URL,
    # Retrieval (Web Search)
    ENABLE_WEB_SEARCH,
    WEB_SEARCH_ENGINE,
    BYPASS_WEB_SEARCH_EMBEDDING_AND_RETRIEVAL,
    BYPASS_WEB_SEARCH_WEB_LOADER,
    WEB_SEARCH_RESULT_COUNT,
    WEB_SEARCH_CONCURRENT_REQUESTS,
    WEB_SEARCH_TRUST_ENV,
    WEB_SEARCH_DOMAIN_FILTER_LIST,
    JINA_API_KEY,
    SEARCHAPI_API_KEY,
    SEARCHAPI_ENGINE,
    SERPAPI_API_KEY,
    SERPAPI_ENGINE,
    SEARXNG_QUERY_URL,
    YACY_QUERY_URL,
    YACY_USERNAME,
    YACY_PASSWORD,
    SERPER_API_KEY,
    SERPLY_API_KEY,
    SERPSTACK_API_KEY,
    SERPSTACK_HTTPS,
    TAVILY_API_KEY,
    TAVILY_EXTRACT_DEPTH,
    BING_SEARCH_V7_ENDPOINT,
    BING_SEARCH_V7_SUBSCRIPTION_KEY,
    BRAVE_SEARCH_API_KEY,
    EXA_API_KEY,
    PERPLEXITY_API_KEY,
    SOUGOU_API_SID,
    SOUGOU_API_SK,
    KAGI_SEARCH_API_KEY,
    MOJEEK_SEARCH_API_KEY,
    BOCHA_SEARCH_API_KEY,
    GOOGLE_PSE_API_KEY,
    GOOGLE_PSE_ENGINE_ID,
    GOOGLE_DRIVE_CLIENT_ID,
    GOOGLE_DRIVE_API_KEY,
    ONEDRIVE_CLIENT_ID,
    ONEDRIVE_SHAREPOINT_URL,
    ONEDRIVE_SHAREPOINT_TENANT_ID,
    ENABLE_RAG_HYBRID_SEARCH,
    ENABLE_RAG_LOCAL_WEB_FETCH,
    ENABLE_WEB_LOADER_SSL_VERIFICATION,
    ENABLE_GOOGLE_DRIVE_INTEGRATION,
    ENABLE_ONEDRIVE_INTEGRATION,
    UPLOAD_DIR,
    EXTERNAL_WEB_SEARCH_URL,
    EXTERNAL_WEB_SEARCH_API_KEY,
    EXTERNAL_WEB_LOADER_URL,
    EXTERNAL_WEB_LOADER_API_KEY,
    # WebUI
    WEBUI_AUTH,
    WEBUI_NAME,
    WEBUI_BANNERS,
    WEBHOOK_URL,
    ADMIN_EMAIL,
    SHOW_ADMIN_DETAILS,
    JWT_EXPIRES_IN,
    ENABLE_SIGNUP,
    ENABLE_LOGIN_FORM,
    ENABLE_API_KEY,
    ENABLE_API_KEY_ENDPOINT_RESTRICTIONS,
    API_KEY_ALLOWED_ENDPOINTS,
    ENABLE_CHANNELS,
    ENABLE_NOTES,
    ENABLE_COMMUNITY_SHARING,
    ENABLE_MESSAGE_RATING,
    ENABLE_USER_WEBHOOKS,
    ENABLE_EVALUATION_ARENA_MODELS,
    USER_PERMISSIONS,
    DEFAULT_USER_ROLE,
    PENDING_USER_OVERLAY_CONTENT,
    PENDING_USER_OVERLAY_TITLE,
    DEFAULT_PROMPT_SUGGESTIONS,
    DEFAULT_MODELS,
    DEFAULT_ARENA_MODEL,
    MODEL_ORDER_LIST,
    EVALUATION_ARENA_MODELS,
    # WebUI (OAuth)
    ENABLE_OAUTH_ROLE_MANAGEMENT,
    OAUTH_ROLES_CLAIM,
    OAUTH_EMAIL_CLAIM,
    OAUTH_PICTURE_CLAIM,
    OAUTH_USERNAME_CLAIM,
    OAUTH_ALLOWED_ROLES,
    OAUTH_ADMIN_ROLES,
    # WebUI (LDAP)
    ENABLE_LDAP,
    LDAP_SERVER_LABEL,
    LDAP_SERVER_HOST,
    LDAP_SERVER_PORT,
    LDAP_ATTRIBUTE_FOR_MAIL,
    LDAP_ATTRIBUTE_FOR_USERNAME,
    LDAP_SEARCH_FILTERS,
    LDAP_SEARCH_BASE,
    LDAP_APP_DN,
    LDAP_APP_PASSWORD,
    LDAP_USE_TLS,
    LDAP_CA_CERT_FILE,
    LDAP_VALIDATE_CERT,
    LDAP_CIPHERS,
    # Misc
    ENV,
    CACHE_DIR,
    STATIC_DIR,
    FRONTEND_BUILD_DIR,
    CORS_ALLOW_ORIGIN,
    DEFAULT_LOCALE,
    OAUTH_PROVIDERS,
    WEBUI_URL,
    RESPONSE_WATERMARK,
    # Admin
    ENABLE_ADMIN_CHAT_ACCESS,
    ENABLE_ADMIN_EXPORT,
    # Tasks
    TASK_MODEL,
    TASK_MODEL_EXTERNAL,
    ENABLE_TAGS_GENERATION,
    ENABLE_TITLE_GENERATION,
    ENABLE_SEARCH_QUERY_GENERATION,
    ENABLE_RETRIEVAL_QUERY_GENERATION,
    ENABLE_AUTOCOMPLETE_GENERATION,
    TITLE_GENERATION_PROMPT_TEMPLATE,
    TAGS_GENERATION_PROMPT_TEMPLATE,
    IMAGE_PROMPT_GENERATION_PROMPT_TEMPLATE,
    TOOLS_FUNCTION_CALLING_PROMPT_TEMPLATE,
    QUERY_GENERATION_PROMPT_TEMPLATE,
    AUTOCOMPLETE_GENERATION_PROMPT_TEMPLATE,
    AUTOCOMPLETE_GENERATION_INPUT_MAX_LENGTH,
    AppConfig,
    reset_config,
)
from open_webui.env import (
    AUDIT_EXCLUDED_PATHS,
    AUDIT_LOG_LEVEL,
    CHANGELOG,
    REDIS_URL,
    REDIS_SENTINEL_HOSTS,
    REDIS_SENTINEL_PORT,
    GLOBAL_LOG_LEVEL,
    MAX_BODY_LOG_SIZE,
    SAFE_MODE,
    SRC_LOG_LEVELS,
    VERSION,
    WEBUI_BUILD_HASH,
    WEBUI_SECRET_KEY,
    WEBUI_SESSION_COOKIE_SAME_SITE,
    WEBUI_SESSION_COOKIE_SECURE,
    WEBUI_AUTH_TRUSTED_EMAIL_HEADER,
    WEBUI_AUTH_TRUSTED_NAME_HEADER,
    WEBUI_AUTH_SIGNOUT_REDIRECT_URL,
    ENABLE_WEBSOCKET_SUPPORT,
    BYPASS_MODEL_ACCESS_CONTROL,
    RESET_CONFIG_ON_START,
    OFFLINE_MODE,
    ENABLE_OTEL,
    EXTERNAL_PWA_MANIFEST_URL,
    AIOHTTP_CLIENT_SESSION_SSL,
)


from open_webui.utils.models import (
    get_all_models,
    get_all_base_models,
    check_model_access,
)
from open_webui.utils.chat import (
    generate_chat_completion as chat_completion_handler,
    chat_completed as chat_completed_handler,
    chat_action as chat_action_handler,
)
from open_webui.utils.middleware import process_chat_payload, process_chat_response
from open_webui.utils.access_control import has_access

from open_webui.utils.auth import (
    get_license_data,
    get_http_authorization_cred,
    decode_token,
    get_admin_user,
    get_verified_user,
)
from open_webui.utils.plugin import install_tool_and_function_dependencies
from open_webui.utils.oauth import OAuthManager
from open_webui.utils.security_headers import SecurityHeadersMiddleware

from open_webui.tasks import (
    list_task_ids_by_chat_id,
    stop_task,
    list_tasks,
)  # Import from tasks.py

from open_webui.utils.redis import get_sentinels_from_env

# Imports for SCIM Exception Handling
from backend.open_webui.models.scim_schemas import SCIMError, ERROR_URN
from backend.open_webui.utils.scim_exceptions import (
    SCIMBadRequestError,
    SCIMNotFoundError,
    SCIMConflictError,
    SCIMInternalServerError,
    SCIMUnauthorizedError,
    SCIMForbiddenError,
    SCIMPreconditionFailedError,
    SCIMNotImplementedError,
)


if SAFE_MODE:
    print("SAFE MODE ENABLED")
    Functions.deactivate_all_functions()

logging.basicConfig(stream=sys.stdout, level=GLOBAL_LOG_LEVEL)
log = logging.getLogger(__name__)
log.setLevel(SRC_LOG_LEVELS["MAIN"])


class SPAStaticFiles(StaticFiles):
    async def get_response(self, path: str, scope):
        try:
            return await super().get_response(path, scope)
        except (HTTPException, StarletteHTTPException) as ex:
            if ex.status_code == 404:
                if path.endswith(".js"):
                    # Return 404 for javascript files
                    raise ex
                else:
                    return await super().get_response("index.html", scope)
            else:
                raise ex


print(
    rf"""
 ██████╗ ██████╗ ███████╗███╗   ██╗    ██╗    ██╗███████╗██████╗ ██╗   ██╗██╗
██╔═══██╗██╔══██╗██╔════╝████╗  ██║    ██║    ██║██╔════╝██╔══██╗██║   ██║██║
██║   ██║██████╔╝█████╗  ██╔██╗ ██║    ██║ █╗ ██║█████╗  ██████╔╝██║   ██║██║
██║   ██║██╔═══╝ ██╔══╝  ██║╚██╗██║    ██║███╗██║██╔══╝  ██╔══██╗██║   ██║██║
╚██████╔╝██║     ███████╗██║ ╚████║    ╚███╔███╔╝███████╗██████╔╝╚██████╔╝██║
 ╚═════╝ ╚═╝     ╚══════╝╚═╝  ╚═══╝     ╚══╝╚══╝ ╚══════╝╚═════╝  ╚═════╝ ╚═╝


v{VERSION} - building the best AI user interface.
{f"Commit: {WEBUI_BUILD_HASH}" if WEBUI_BUILD_HASH != "dev-build" else ""}
https://github.com/open-webui/open-webui
"""
)


@asynccontextmanager
async def lifespan(app: FastAPI):
    start_logger()
    if RESET_CONFIG_ON_START:
        reset_config()

    if LICENSE_KEY:
        get_license_data(app, LICENSE_KEY)

    # This should be blocking (sync) so functions are not deactivated on first /get_models calls
    # when the first user lands on the / route.
    log.info("Installing external dependencies of functions and tools...")
    install_tool_and_function_dependencies()

    if THREAD_POOL_SIZE and THREAD_POOL_SIZE > 0:
        limiter = anyio.to_thread.current_default_thread_limiter()
        limiter.total_tokens = THREAD_POOL_SIZE

    asyncio.create_task(periodic_usage_pool_cleanup())

    yield


app = FastAPI(
    title="Open WebUI",
    docs_url="/docs" if ENV == "dev" else None,
    openapi_url="/openapi.json" if ENV == "dev" else None,
    redoc_url=None,
    lifespan=lifespan,
)

oauth_manager = OAuthManager(app)

app.state.config = AppConfig(
    redis_url=REDIS_URL,
    redis_sentinels=get_sentinels_from_env(REDIS_SENTINEL_HOSTS, REDIS_SENTINEL_PORT),
)

app.state.WEBUI_NAME = WEBUI_NAME
app.state.LICENSE_METADATA = None


########################################
#
# OPENTELEMETRY
#
########################################

if ENABLE_OTEL:
    from open_webui.utils.telemetry.setup import setup as setup_opentelemetry

    setup_opentelemetry(app=app, db_engine=engine)


########################################
#
# OLLAMA
#
########################################


app.state.config.ENABLE_OLLAMA_API = ENABLE_OLLAMA_API
app.state.config.OLLAMA_BASE_URLS = OLLAMA_BASE_URLS
app.state.config.OLLAMA_API_CONFIGS = OLLAMA_API_CONFIGS

app.state.OLLAMA_MODELS = {}

########################################
#
# OPENAI
#
########################################

app.state.config.ENABLE_OPENAI_API = ENABLE_OPENAI_API
app.state.config.OPENAI_API_BASE_URLS = OPENAI_API_BASE_URLS
app.state.config.OPENAI_API_KEYS = OPENAI_API_KEYS
app.state.config.OPENAI_API_CONFIGS = OPENAI_API_CONFIGS

app.state.OPENAI_MODELS = {}

########################################
#
# TOOL SERVERS
#
########################################

app.state.config.TOOL_SERVER_CONNECTIONS = TOOL_SERVER_CONNECTIONS
app.state.TOOL_SERVERS = []

########################################
#
# DIRECT CONNECTIONS
#
########################################

app.state.config.ENABLE_DIRECT_CONNECTIONS = ENABLE_DIRECT_CONNECTIONS

########################################
#
# WEBUI
#
########################################

app.state.config.WEBUI_URL = WEBUI_URL
app.state.config.ENABLE_SIGNUP = ENABLE_SIGNUP
app.state.config.ENABLE_LOGIN_FORM = ENABLE_LOGIN_FORM

app.state.config.ENABLE_API_KEY = ENABLE_API_KEY
app.state.config.ENABLE_API_KEY_ENDPOINT_RESTRICTIONS = (
    ENABLE_API_KEY_ENDPOINT_RESTRICTIONS
)
app.state.config.API_KEY_ALLOWED_ENDPOINTS = API_KEY_ALLOWED_ENDPOINTS

app.state.config.JWT_EXPIRES_IN = JWT_EXPIRES_IN

app.state.config.SHOW_ADMIN_DETAILS = SHOW_ADMIN_DETAILS
app.state.config.ADMIN_EMAIL = ADMIN_EMAIL


app.state.config.DEFAULT_MODELS = DEFAULT_MODELS
app.state.config.DEFAULT_PROMPT_SUGGESTIONS = DEFAULT_PROMPT_SUGGESTIONS
app.state.config.DEFAULT_USER_ROLE = DEFAULT_USER_ROLE

app.state.config.PENDING_USER_OVERLAY_CONTENT = PENDING_USER_OVERLAY_CONTENT
app.state.config.PENDING_USER_OVERLAY_TITLE = PENDING_USER_OVERLAY_TITLE

app.state.config.RESPONSE_WATERMARK = RESPONSE_WATERMARK

app.state.config.USER_PERMISSIONS = USER_PERMISSIONS
app.state.config.WEBHOOK_URL = WEBHOOK_URL
app.state.config.BANNERS = WEBUI_BANNERS
app.state.config.MODEL_ORDER_LIST = MODEL_ORDER_LIST


app.state.config.ENABLE_CHANNELS = ENABLE_CHANNELS
app.state.config.ENABLE_NOTES = ENABLE_NOTES
app.state.config.ENABLE_COMMUNITY_SHARING = ENABLE_COMMUNITY_SHARING
app.state.config.ENABLE_MESSAGE_RATING = ENABLE_MESSAGE_RATING
app.state.config.ENABLE_USER_WEBHOOKS = ENABLE_USER_WEBHOOKS

app.state.config.ENABLE_EVALUATION_ARENA_MODELS = ENABLE_EVALUATION_ARENA_MODELS
app.state.config.EVALUATION_ARENA_MODELS = EVALUATION_ARENA_MODELS

app.state.config.OAUTH_USERNAME_CLAIM = OAUTH_USERNAME_CLAIM
app.state.config.OAUTH_PICTURE_CLAIM = OAUTH_PICTURE_CLAIM
app.state.config.OAUTH_EMAIL_CLAIM = OAUTH_EMAIL_CLAIM

app.state.config.ENABLE_OAUTH_ROLE_MANAGEMENT = ENABLE_OAUTH_ROLE_MANAGEMENT
app.state.config.OAUTH_ROLES_CLAIM = OAUTH_ROLES_CLAIM
app.state.config.OAUTH_ALLOWED_ROLES = OAUTH_ALLOWED_ROLES
app.state.config.OAUTH_ADMIN_ROLES = OAUTH_ADMIN_ROLES

app.state.config.ENABLE_LDAP = ENABLE_LDAP
app.state.config.LDAP_SERVER_LABEL = LDAP_SERVER_LABEL
app.state.config.LDAP_SERVER_HOST = LDAP_SERVER_HOST
app.state.config.LDAP_SERVER_PORT = LDAP_SERVER_PORT
app.state.config.LDAP_ATTRIBUTE_FOR_MAIL = LDAP_ATTRIBUTE_FOR_MAIL
app.state.config.LDAP_ATTRIBUTE_FOR_USERNAME = LDAP_ATTRIBUTE_FOR_USERNAME
app.state.config.LDAP_APP_DN = LDAP_APP_DN
app.state.config.LDAP_APP_PASSWORD = LDAP_APP_PASSWORD
app.state.config.LDAP_SEARCH_BASE = LDAP_SEARCH_BASE
app.state.config.LDAP_SEARCH_FILTERS = LDAP_SEARCH_FILTERS
app.state.config.LDAP_USE_TLS = LDAP_USE_TLS
app.state.config.LDAP_CA_CERT_FILE = LDAP_CA_CERT_FILE
app.state.config.LDAP_VALIDATE_CERT = LDAP_VALIDATE_CERT
app.state.config.LDAP_CIPHERS = LDAP_CIPHERS


app.state.AUTH_TRUSTED_EMAIL_HEADER = WEBUI_AUTH_TRUSTED_EMAIL_HEADER
app.state.AUTH_TRUSTED_NAME_HEADER = WEBUI_AUTH_TRUSTED_NAME_HEADER
app.state.WEBUI_AUTH_SIGNOUT_REDIRECT_URL = WEBUI_AUTH_SIGNOUT_REDIRECT_URL
app.state.EXTERNAL_PWA_MANIFEST_URL = EXTERNAL_PWA_MANIFEST_URL

app.state.USER_COUNT = None

app.state.TOOLS = {}
app.state.TOOL_CONTENTS = {}

app.state.FUNCTIONS = {}
app.state.FUNCTION_CONTENTS = {}

########################################
#
# RETRIEVAL
#
########################################


app.state.config.TOP_K = RAG_TOP_K
app.state.config.TOP_K_RERANKER = RAG_TOP_K_RERANKER
app.state.config.RELEVANCE_THRESHOLD = RAG_RELEVANCE_THRESHOLD
app.state.config.HYBRID_BM25_WEIGHT = RAG_HYBRID_BM25_WEIGHT
app.state.config.ALLOWED_FILE_EXTENSIONS = RAG_ALLOWED_FILE_EXTENSIONS
app.state.config.FILE_MAX_SIZE = RAG_FILE_MAX_SIZE
app.state.config.FILE_MAX_COUNT = RAG_FILE_MAX_COUNT


app.state.config.RAG_FULL_CONTEXT = RAG_FULL_CONTEXT
app.state.config.BYPASS_EMBEDDING_AND_RETRIEVAL = BYPASS_EMBEDDING_AND_RETRIEVAL
app.state.config.ENABLE_RAG_HYBRID_SEARCH = ENABLE_RAG_HYBRID_SEARCH
app.state.config.ENABLE_WEB_LOADER_SSL_VERIFICATION = ENABLE_WEB_LOADER_SSL_VERIFICATION

app.state.config.CONTENT_EXTRACTION_ENGINE = CONTENT_EXTRACTION_ENGINE
app.state.config.DATALAB_MARKER_API_KEY = DATALAB_MARKER_API_KEY
app.state.config.DATALAB_MARKER_LANGS = DATALAB_MARKER_LANGS
app.state.config.DATALAB_MARKER_SKIP_CACHE = DATALAB_MARKER_SKIP_CACHE
app.state.config.DATALAB_MARKER_FORCE_OCR = DATALAB_MARKER_FORCE_OCR
app.state.config.DATALAB_MARKER_PAGINATE = DATALAB_MARKER_PAGINATE
app.state.config.DATALAB_MARKER_STRIP_EXISTING_OCR = DATALAB_MARKER_STRIP_EXISTING_OCR
app.state.config.DATALAB_MARKER_DISABLE_IMAGE_EXTRACTION = (
    DATALAB_MARKER_DISABLE_IMAGE_EXTRACTION
)
app.state.config.DATALAB_MARKER_USE_LLM = DATALAB_MARKER_USE_LLM
app.state.config.DATALAB_MARKER_OUTPUT_FORMAT = DATALAB_MARKER_OUTPUT_FORMAT
app.state.config.EXTERNAL_DOCUMENT_LOADER_URL = EXTERNAL_DOCUMENT_LOADER_URL
app.state.config.EXTERNAL_DOCUMENT_LOADER_API_KEY = EXTERNAL_DOCUMENT_LOADER_API_KEY
app.state.config.TIKA_SERVER_URL = TIKA_SERVER_URL
app.state.config.DOCLING_SERVER_URL = DOCLING_SERVER_URL
app.state.config.DOCLING_OCR_ENGINE = DOCLING_OCR_ENGINE
app.state.config.DOCLING_OCR_LANG = DOCLING_OCR_LANG
app.state.config.DOCLING_DO_PICTURE_DESCRIPTION = DOCLING_DO_PICTURE_DESCRIPTION
app.state.config.DOCUMENT_INTELLIGENCE_ENDPOINT = DOCUMENT_INTELLIGENCE_ENDPOINT
app.state.config.DOCUMENT_INTELLIGENCE_KEY = DOCUMENT_INTELLIGENCE_KEY
app.state.config.MISTRAL_OCR_API_KEY = MISTRAL_OCR_API_KEY

app.state.config.TEXT_SPLITTER = RAG_TEXT_SPLITTER
app.state.config.TIKTOKEN_ENCODING_NAME = TIKTOKEN_ENCODING_NAME

app.state.config.CHUNK_SIZE = CHUNK_SIZE
app.state.config.CHUNK_OVERLAP = CHUNK_OVERLAP

app.state.config.RAG_EMBEDDING_ENGINE = RAG_EMBEDDING_ENGINE
app.state.config.RAG_EMBEDDING_MODEL = RAG_EMBEDDING_MODEL
app.state.config.RAG_EMBEDDING_BATCH_SIZE = RAG_EMBEDDING_BATCH_SIZE

app.state.config.RAG_RERANKING_ENGINE = RAG_RERANKING_ENGINE
app.state.config.RAG_RERANKING_MODEL = RAG_RERANKING_MODEL
app.state.config.RAG_EXTERNAL_RERANKER_URL = RAG_EXTERNAL_RERANKER_URL
app.state.config.RAG_EXTERNAL_RERANKER_API_KEY = RAG_EXTERNAL_RERANKER_API_KEY

app.state.config.RAG_TEMPLATE = RAG_TEMPLATE

app.state.config.RAG_OPENAI_API_BASE_URL = RAG_OPENAI_API_BASE_URL
app.state.config.RAG_OPENAI_API_KEY = RAG_OPENAI_API_KEY

app.state.config.RAG_OLLAMA_BASE_URL = RAG_OLLAMA_BASE_URL
app.state.config.RAG_OLLAMA_API_KEY = RAG_OLLAMA_API_KEY

app.state.config.PDF_EXTRACT_IMAGES = PDF_EXTRACT_IMAGES

app.state.config.YOUTUBE_LOADER_LANGUAGE = YOUTUBE_LOADER_LANGUAGE
app.state.config.YOUTUBE_LOADER_PROXY_URL = YOUTUBE_LOADER_PROXY_URL


app.state.config.ENABLE_WEB_SEARCH = ENABLE_WEB_SEARCH
app.state.config.WEB_SEARCH_ENGINE = WEB_SEARCH_ENGINE
app.state.config.WEB_SEARCH_DOMAIN_FILTER_LIST = WEB_SEARCH_DOMAIN_FILTER_LIST
app.state.config.WEB_SEARCH_RESULT_COUNT = WEB_SEARCH_RESULT_COUNT
app.state.config.WEB_SEARCH_CONCURRENT_REQUESTS = WEB_SEARCH_CONCURRENT_REQUESTS
app.state.config.WEB_LOADER_ENGINE = WEB_LOADER_ENGINE
app.state.config.WEB_SEARCH_TRUST_ENV = WEB_SEARCH_TRUST_ENV
app.state.config.BYPASS_WEB_SEARCH_EMBEDDING_AND_RETRIEVAL = (
    BYPASS_WEB_SEARCH_EMBEDDING_AND_RETRIEVAL
)
app.state.config.BYPASS_WEB_SEARCH_WEB_LOADER = BYPASS_WEB_SEARCH_WEB_LOADER

app.state.config.ENABLE_GOOGLE_DRIVE_INTEGRATION = ENABLE_GOOGLE_DRIVE_INTEGRATION
app.state.config.ENABLE_ONEDRIVE_INTEGRATION = ENABLE_ONEDRIVE_INTEGRATION
app.state.config.SEARXNG_QUERY_URL = SEARXNG_QUERY_URL
app.state.config.YACY_QUERY_URL = YACY_QUERY_URL
app.state.config.YACY_USERNAME = YACY_USERNAME
app.state.config.YACY_PASSWORD = YACY_PASSWORD
app.state.config.GOOGLE_PSE_API_KEY = GOOGLE_PSE_API_KEY
app.state.config.GOOGLE_PSE_ENGINE_ID = GOOGLE_PSE_ENGINE_ID
app.state.config.BRAVE_SEARCH_API_KEY = BRAVE_SEARCH_API_KEY
app.state.config.KAGI_SEARCH_API_KEY = KAGI_SEARCH_API_KEY
app.state.config.MOJEEK_SEARCH_API_KEY = MOJEEK_SEARCH_API_KEY
app.state.config.BOCHA_SEARCH_API_KEY = BOCHA_SEARCH_API_KEY
app.state.config.SERPSTACK_API_KEY = SERPSTACK_API_KEY
app.state.config.SERPSTACK_HTTPS = SERPSTACK_HTTPS
app.state.config.SERPER_API_KEY = SERPER_API_KEY
app.state.config.SERPLY_API_KEY = SERPLY_API_KEY
app.state.config.TAVILY_API_KEY = TAVILY_API_KEY
app.state.config.SEARCHAPI_API_KEY = SEARCHAPI_API_KEY
app.state.config.SEARCHAPI_ENGINE = SEARCHAPI_ENGINE
app.state.config.SERPAPI_API_KEY = SERPAPI_API_KEY
app.state.config.SERPAPI_ENGINE = SERPAPI_ENGINE
app.state.config.JINA_API_KEY = JINA_API_KEY
app.state.config.BING_SEARCH_V7_ENDPOINT = BING_SEARCH_V7_ENDPOINT
app.state.config.BING_SEARCH_V7_SUBSCRIPTION_KEY = BING_SEARCH_V7_SUBSCRIPTION_KEY
app.state.config.EXA_API_KEY = EXA_API_KEY
app.state.config.PERPLEXITY_API_KEY = PERPLEXITY_API_KEY
app.state.config.SOUGOU_API_SID = SOUGOU_API_SID
app.state.config.SOUGOU_API_SK = SOUGOU_API_SK
app.state.config.EXTERNAL_WEB_SEARCH_URL = EXTERNAL_WEB_SEARCH_URL
app.state.config.EXTERNAL_WEB_SEARCH_API_KEY = EXTERNAL_WEB_SEARCH_API_KEY
app.state.config.EXTERNAL_WEB_LOADER_URL = EXTERNAL_WEB_LOADER_URL
app.state.config.EXTERNAL_WEB_LOADER_API_KEY = EXTERNAL_WEB_LOADER_API_KEY


app.state.config.PLAYWRIGHT_WS_URL = PLAYWRIGHT_WS_URL
app.state.config.PLAYWRIGHT_TIMEOUT = PLAYWRIGHT_TIMEOUT
app.state.config.FIRECRAWL_API_BASE_URL = FIRECRAWL_API_BASE_URL
app.state.config.FIRECRAWL_API_KEY = FIRECRAWL_API_KEY
app.state.config.TAVILY_EXTRACT_DEPTH = TAVILY_EXTRACT_DEPTH

app.state.EMBEDDING_FUNCTION = None
app.state.ef = None
app.state.rf = None

app.state.YOUTUBE_LOADER_TRANSLATION = None


try:
    app.state.ef = get_ef(
        app.state.config.RAG_EMBEDDING_ENGINE,
        app.state.config.RAG_EMBEDDING_MODEL,
        RAG_EMBEDDING_MODEL_AUTO_UPDATE,
    )

    app.state.rf = get_rf(
        app.state.config.RAG_RERANKING_ENGINE,
        app.state.config.RAG_RERANKING_MODEL,
        app.state.config.RAG_EXTERNAL_RERANKER_URL,
        app.state.config.RAG_EXTERNAL_RERANKER_API_KEY,
        RAG_RERANKING_MODEL_AUTO_UPDATE,
    )
except Exception as e:
    log.error(f"Error updating models: {e}")
    pass


app.state.EMBEDDING_FUNCTION = get_embedding_function(
    app.state.config.RAG_EMBEDDING_ENGINE,
    app.state.config.RAG_EMBEDDING_MODEL,
    app.state.ef,
    (
        app.state.config.RAG_OPENAI_API_BASE_URL
        if app.state.config.RAG_EMBEDDING_ENGINE == "openai"
        else app.state.config.RAG_OLLAMA_BASE_URL
    ),
    (
        app.state.config.RAG_OPENAI_API_KEY
        if app.state.config.RAG_EMBEDDING_ENGINE == "openai"
        else app.state.config.RAG_OLLAMA_API_KEY
    ),
    app.state.config.RAG_EMBEDDING_BATCH_SIZE,
)

########################################
#
# CODE EXECUTION
#
########################################

app.state.config.ENABLE_CODE_EXECUTION = ENABLE_CODE_EXECUTION
app.state.config.CODE_EXECUTION_ENGINE = CODE_EXECUTION_ENGINE
app.state.config.CODE_EXECUTION_JUPYTER_URL = CODE_EXECUTION_JUPYTER_URL
app.state.config.CODE_EXECUTION_JUPYTER_AUTH = CODE_EXECUTION_JUPYTER_AUTH
app.state.config.CODE_EXECUTION_JUPYTER_AUTH_TOKEN = CODE_EXECUTION_JUPYTER_AUTH_TOKEN
app.state.config.CODE_EXECUTION_JUPYTER_AUTH_PASSWORD = (
    CODE_EXECUTION_JUPYTER_AUTH_PASSWORD
)
app.state.config.CODE_EXECUTION_JUPYTER_TIMEOUT = CODE_EXECUTION_JUPYTER_TIMEOUT

app.state.config.ENABLE_CODE_INTERPRETER = ENABLE_CODE_INTERPRETER
app.state.config.CODE_INTERPRETER_ENGINE = CODE_INTERPRETER_ENGINE
app.state.config.CODE_INTERPRETER_PROMPT_TEMPLATE = CODE_INTERPRETER_PROMPT_TEMPLATE

app.state.config.CODE_INTERPRETER_JUPYTER_URL = CODE_INTERPRETER_JUPYTER_URL
app.state.config.CODE_INTERPRETER_JUPYTER_AUTH = CODE_INTERPRETER_JUPYTER_AUTH
app.state.config.CODE_INTERPRETER_JUPYTER_AUTH_TOKEN = (
    CODE_INTERPRETER_JUPYTER_AUTH_TOKEN
)
app.state.config.CODE_INTERPRETER_JUPYTER_AUTH_PASSWORD = (
    CODE_INTERPRETER_JUPYTER_AUTH_PASSWORD
)
app.state.config.CODE_INTERPRETER_JUPYTER_TIMEOUT = CODE_INTERPRETER_JUPYTER_TIMEOUT

########################################
#
# IMAGES
#
########################################

app.state.config.IMAGE_GENERATION_ENGINE = IMAGE_GENERATION_ENGINE
app.state.config.ENABLE_IMAGE_GENERATION = ENABLE_IMAGE_GENERATION
app.state.config.ENABLE_IMAGE_PROMPT_GENERATION = ENABLE_IMAGE_PROMPT_GENERATION

app.state.config.IMAGES_OPENAI_API_BASE_URL = IMAGES_OPENAI_API_BASE_URL
app.state.config.IMAGES_OPENAI_API_KEY = IMAGES_OPENAI_API_KEY

app.state.config.IMAGES_GEMINI_API_BASE_URL = IMAGES_GEMINI_API_BASE_URL
app.state.config.IMAGES_GEMINI_API_KEY = IMAGES_GEMINI_API_KEY

app.state.config.IMAGE_GENERATION_MODEL = IMAGE_GENERATION_MODEL

app.state.config.AUTOMATIC1111_BASE_URL = AUTOMATIC1111_BASE_URL
app.state.config.AUTOMATIC1111_API_AUTH = AUTOMATIC1111_API_AUTH
app.state.config.AUTOMATIC1111_CFG_SCALE = AUTOMATIC1111_CFG_SCALE
app.state.config.AUTOMATIC1111_SAMPLER = AUTOMATIC1111_SAMPLER
app.state.config.AUTOMATIC1111_SCHEDULER = AUTOMATIC1111_SCHEDULER
app.state.config.COMFYUI_BASE_URL = COMFYUI_BASE_URL
app.state.config.COMFYUI_API_KEY = COMFYUI_API_KEY
app.state.config.COMFYUI_WORKFLOW = COMFYUI_WORKFLOW
app.state.config.COMFYUI_WORKFLOW_NODES = COMFYUI_WORKFLOW_NODES

app.state.config.IMAGE_SIZE = IMAGE_SIZE
app.state.config.IMAGE_STEPS = IMAGE_STEPS


########################################
#
# AUDIO
#
########################################

app.state.config.STT_OPENAI_API_BASE_URL = AUDIO_STT_OPENAI_API_BASE_URL
app.state.config.STT_OPENAI_API_KEY = AUDIO_STT_OPENAI_API_KEY
app.state.config.STT_ENGINE = AUDIO_STT_ENGINE
app.state.config.STT_MODEL = AUDIO_STT_MODEL

app.state.config.WHISPER_MODEL = WHISPER_MODEL
app.state.config.WHISPER_VAD_FILTER = WHISPER_VAD_FILTER
app.state.config.DEEPGRAM_API_KEY = DEEPGRAM_API_KEY

app.state.config.AUDIO_STT_AZURE_API_KEY = AUDIO_STT_AZURE_API_KEY
app.state.config.AUDIO_STT_AZURE_REGION = AUDIO_STT_AZURE_REGION
app.state.config.AUDIO_STT_AZURE_LOCALES = AUDIO_STT_AZURE_LOCALES
app.state.config.AUDIO_STT_AZURE_BASE_URL = AUDIO_STT_AZURE_BASE_URL
app.state.config.AUDIO_STT_AZURE_MAX_SPEAKERS = AUDIO_STT_AZURE_MAX_SPEAKERS

app.state.config.TTS_OPENAI_API_BASE_URL = AUDIO_TTS_OPENAI_API_BASE_URL
app.state.config.TTS_OPENAI_API_KEY = AUDIO_TTS_OPENAI_API_KEY
app.state.config.TTS_ENGINE = AUDIO_TTS_ENGINE
app.state.config.TTS_MODEL = AUDIO_TTS_MODEL
app.state.config.TTS_VOICE = AUDIO_TTS_VOICE
app.state.config.TTS_API_KEY = AUDIO_TTS_API_KEY
app.state.config.TTS_SPLIT_ON = AUDIO_TTS_SPLIT_ON


app.state.config.TTS_AZURE_SPEECH_REGION = AUDIO_TTS_AZURE_SPEECH_REGION
app.state.config.TTS_AZURE_SPEECH_BASE_URL = AUDIO_TTS_AZURE_SPEECH_BASE_URL
app.state.config.TTS_AZURE_SPEECH_OUTPUT_FORMAT = AUDIO_TTS_AZURE_SPEECH_OUTPUT_FORMAT


app.state.faster_whisper_model = None
app.state.speech_synthesiser = None
app.state.speech_speaker_embeddings_dataset = None


########################################
#
# TASKS
#
########################################


app.state.config.TASK_MODEL = TASK_MODEL
app.state.config.TASK_MODEL_EXTERNAL = TASK_MODEL_EXTERNAL


app.state.config.ENABLE_SEARCH_QUERY_GENERATION = ENABLE_SEARCH_QUERY_GENERATION
app.state.config.ENABLE_RETRIEVAL_QUERY_GENERATION = ENABLE_RETRIEVAL_QUERY_GENERATION
app.state.config.ENABLE_AUTOCOMPLETE_GENERATION = ENABLE_AUTOCOMPLETE_GENERATION
app.state.config.ENABLE_TAGS_GENERATION = ENABLE_TAGS_GENERATION
app.state.config.ENABLE_TITLE_GENERATION = ENABLE_TITLE_GENERATION


app.state.config.TITLE_GENERATION_PROMPT_TEMPLATE = TITLE_GENERATION_PROMPT_TEMPLATE
app.state.config.TAGS_GENERATION_PROMPT_TEMPLATE = TAGS_GENERATION_PROMPT_TEMPLATE
app.state.config.IMAGE_PROMPT_GENERATION_PROMPT_TEMPLATE = (
    IMAGE_PROMPT_GENERATION_PROMPT_TEMPLATE
)

app.state.config.TOOLS_FUNCTION_CALLING_PROMPT_TEMPLATE = (
    TOOLS_FUNCTION_CALLING_PROMPT_TEMPLATE
)
app.state.config.QUERY_GENERATION_PROMPT_TEMPLATE = QUERY_GENERATION_PROMPT_TEMPLATE
app.state.config.AUTOCOMPLETE_GENERATION_PROMPT_TEMPLATE = (
    AUTOCOMPLETE_GENERATION_PROMPT_TEMPLATE
)
app.state.config.AUTOCOMPLETE_GENERATION_INPUT_MAX_LENGTH = (
    AUTOCOMPLETE_GENERATION_INPUT_MAX_LENGTH
)


########################################
#
# WEBUI
#
########################################

app.state.MODELS = {}


class RedirectMiddleware(BaseHTTPMiddleware):
    async def dispatch(self, request: Request, call_next):
        # Check if the request is a GET request
        if request.method == "GET":
            path = request.url.path
            query_params = dict(parse_qs(urlparse(str(request.url)).query))

            # Check for the specific watch path and the presence of 'v' parameter
            if path.endswith("/watch") and "v" in query_params:
                # Extract the first 'v' parameter
                video_id = query_params["v"][0]
                encoded_video_id = urlencode({"youtube": video_id})
                redirect_url = f"/?{encoded_video_id}"
                return RedirectResponse(url=redirect_url)

        # Proceed with the normal flow of other requests
        response = await call_next(request)
        return response


# Add the middleware to the app
app.add_middleware(CompressMiddleware)
app.add_middleware(RedirectMiddleware)
app.add_middleware(SecurityHeadersMiddleware)


@app.middleware("http")
async def commit_session_after_request(request: Request, call_next):
    response = await call_next(request)
    # log.debug("Commit session after request")
    Session.commit()
    return response


@app.middleware("http")
async def check_url(request: Request, call_next):
    start_time = int(time.time())
    request.state.token = get_http_authorization_cred(
        request.headers.get("Authorization")
    )

    request.state.enable_api_key = app.state.config.ENABLE_API_KEY
    response = await call_next(request)
    process_time = int(time.time()) - start_time
    response.headers["X-Process-Time"] = str(process_time)
    return response


@app.middleware("http")
async def inspect_websocket(request: Request, call_next):
    if (
        "/ws/socket.io" in request.url.path
        and request.query_params.get("transport") == "websocket"
    ):
        upgrade = (request.headers.get("Upgrade") or "").lower()
        connection = (request.headers.get("Connection") or "").lower().split(",")
        # Check that there's the correct headers for an upgrade, else reject the connection
        # This is to work around this upstream issue: https://github.com/miguelgrinberg/python-engineio/issues/367
        if upgrade != "websocket" or "upgrade" not in connection:
            return JSONResponse(
                status_code=status.HTTP_400_BAD_REQUEST,
                content={"detail": "Invalid WebSocket upgrade request"},
            )
    return await call_next(request)


app.add_middleware(
    CORSMiddleware,
    allow_origins=CORS_ALLOW_ORIGIN,
    allow_credentials=True,
    allow_methods=["*"],
    allow_headers=["*"],
)


app.mount("/ws", socket_app)


app.include_router(ollama.router, prefix="/ollama", tags=["ollama"])
app.include_router(openai.router, prefix="/openai", tags=["openai"])

<<<<<<< HEAD
# Conditionally initialize SCIM router and exception handlers
if app.state.config.ENABLE_SCIM:
    # SCIM Router Imports
    from open_webui.routers.scim_users import router as scim_users_router
    from open_webui.routers.scim_groups import router as scim_groups_router
    from open_webui.routers.scim_service_provider_config import router as scim_sp_config_router
    from open_webui.routers.scim_resource_types import router as scim_resource_types_router
    from open_webui.routers.scim_schemas import router as scim_schemas_router

    # SCIM Exception Handlers
    async def scim_error_handler(request: Request, exc: HTTPException, scim_type_default: str = "genericError"):
        # This generic handler can be a fallback or used if exceptions don't have scim_type
        detail = exc.detail if hasattr(exc, 'detail') else "An unexpected error occurred."
        scim_type = getattr(exc, 'scim_type', scim_type_default)
        
        return JSONResponse(
            status_code=exc.status_code,
            content=SCIMError(
                schemas=[ERROR_URN],
                detail=detail,
                status=str(exc.status_code),
                scimType=scim_type
            ).model_dump(exclude_none=True),
            media_type="application/scim+json",
        )

    async def scim_not_found_error_handler(request: Request, exc: SCIMNotFoundError):
        return await scim_error_handler(request, exc, "notFound")

    async def scim_bad_request_error_handler(request: Request, exc: SCIMBadRequestError):
        return await scim_error_handler(request, exc, "invalidValue")

    async def scim_conflict_error_handler(request: Request, exc: SCIMConflictError):
        return await scim_error_handler(request, exc, "uniqueness")

    async def scim_internal_server_error_handler(request: Request, exc: SCIMInternalServerError):
        return await scim_error_handler(request, exc, "internalServerError")
        
    async def scim_unauthorized_error_handler(request: Request, exc: SCIMUnauthorizedError):
        return await scim_error_handler(request, exc, "unauthorized")

    async def scim_forbidden_error_handler(request: Request, exc: SCIMForbiddenError):
        return await scim_error_handler(request, exc, "forbidden")

    async def scim_precondition_failed_error_handler(request: Request, exc: SCIMPreconditionFailedError):
        return await scim_error_handler(request, exc, "preconditionFailed")
        
    async def scim_not_implemented_error_handler(request: Request, exc: SCIMNotImplementedError):
        return await scim_error_handler(request, exc, "notImplemented")

    app.add_exception_handler(SCIMNotFoundError, scim_not_found_error_handler)
    app.add_exception_handler(SCIMBadRequestError, scim_bad_request_error_handler)
    app.add_exception_handler(SCIMConflictError, scim_conflict_error_handler)
    app.add_exception_handler(SCIMInternalServerError, scim_internal_server_error_handler)
    app.add_exception_handler(SCIMUnauthorizedError, scim_unauthorized_error_handler)
    app.add_exception_handler(SCIMForbiddenError, scim_forbidden_error_handler)
    app.add_exception_handler(SCIMPreconditionFailedError, scim_precondition_failed_error_handler)
    app.add_exception_handler(SCIMNotImplementedError, scim_not_implemented_error_handler)
    
    log.info("SCIM custom exception handlers registered.")

    # Include SCIM Routers
    app.include_router(scim_users_router, prefix="/scim/v2")
    app.include_router(scim_groups_router, prefix="/scim/v2")
    app.include_router(scim_sp_config_router, prefix="/scim/v2")
    app.include_router(scim_resource_types_router, prefix="/scim/v2")
    app.include_router(scim_schemas_router, prefix="/scim/v2")
    log.info("All SCIM routers initialized under /scim/v2 prefix.")

=======
# Conditionally initialize SCIM router
if app.state.config.ENABLE_SCIM:
    from open_webui.routers import scim as scim_router
    app.include_router(scim_router)
    log.info("SCIM router initialized.")
>>>>>>> b0981d4c

app.include_router(pipelines.router, prefix="/api/v1/pipelines", tags=["pipelines"])
app.include_router(tasks.router, prefix="/api/v1/tasks", tags=["tasks"])
app.include_router(images.router, prefix="/api/v1/images", tags=["images"])

app.include_router(audio.router, prefix="/api/v1/audio", tags=["audio"])
app.include_router(retrieval.router, prefix="/api/v1/retrieval", tags=["retrieval"])

app.include_router(configs.router, prefix="/api/v1/configs", tags=["configs"])

app.include_router(auths.router, prefix="/api/v1/auths", tags=["auths"])
app.include_router(users.router, prefix="/api/v1/users", tags=["users"])


app.include_router(channels.router, prefix="/api/v1/channels", tags=["channels"])
app.include_router(chats.router, prefix="/api/v1/chats", tags=["chats"])
app.include_router(notes.router, prefix="/api/v1/notes", tags=["notes"])


app.include_router(models.router, prefix="/api/v1/models", tags=["models"])
app.include_router(knowledge.router, prefix="/api/v1/knowledge", tags=["knowledge"])
app.include_router(prompts.router, prefix="/api/v1/prompts", tags=["prompts"])
app.include_router(tools.router, prefix="/api/v1/tools", tags=["tools"])

app.include_router(memories.router, prefix="/api/v1/memories", tags=["memories"])
app.include_router(folders.router, prefix="/api/v1/folders", tags=["folders"])
app.include_router(groups.router, prefix="/api/v1/groups", tags=["groups"])
app.include_router(files.router, prefix="/api/v1/files", tags=["files"])
app.include_router(functions.router, prefix="/api/v1/functions", tags=["functions"])
app.include_router(
    evaluations.router, prefix="/api/v1/evaluations", tags=["evaluations"]
)
app.include_router(utils.router, prefix="/api/v1/utils", tags=["utils"])


try:
    audit_level = AuditLevel(AUDIT_LOG_LEVEL)
except ValueError as e:
    logger.error(f"Invalid audit level: {AUDIT_LOG_LEVEL}. Error: {e}")
    audit_level = AuditLevel.NONE

if audit_level != AuditLevel.NONE:
    app.add_middleware(
        AuditLoggingMiddleware,
        audit_level=audit_level,
        excluded_paths=AUDIT_EXCLUDED_PATHS,
        max_body_size=MAX_BODY_LOG_SIZE,
    )
##################################
#
# Chat Endpoints
#
##################################


@app.get("/api/models")
async def get_models(request: Request, user=Depends(get_verified_user)):
    def get_filtered_models(models, user):
        filtered_models = []
        for model in models:
            if model.get("arena"):
                if has_access(
                    user.id,
                    type="read",
                    access_control=model.get("info", {})
                    .get("meta", {})
                    .get("access_control", {}),
                ):
                    filtered_models.append(model)
                continue

            model_info = Models.get_model_by_id(model["id"])
            if model_info:
                if user.id == model_info.user_id or has_access(
                    user.id, type="read", access_control=model_info.access_control
                ):
                    filtered_models.append(model)

        return filtered_models

    all_models = await get_all_models(request, user=user)

    models = []
    for model in all_models:
        # Filter out filter pipelines
        if "pipeline" in model and model["pipeline"].get("type", None) == "filter":
            continue

        try:
            model_tags = [
                tag.get("name")
                for tag in model.get("info", {}).get("meta", {}).get("tags", [])
            ]
            tags = [tag.get("name") for tag in model.get("tags", [])]

            tags = list(set(model_tags + tags))
            model["tags"] = [{"name": tag} for tag in tags]
        except Exception as e:
            log.debug(f"Error processing model tags: {e}")
            model["tags"] = []
            pass

        models.append(model)

    model_order_list = request.app.state.config.MODEL_ORDER_LIST
    if model_order_list:
        model_order_dict = {model_id: i for i, model_id in enumerate(model_order_list)}
        # Sort models by order list priority, with fallback for those not in the list
        models.sort(
            key=lambda x: (model_order_dict.get(x["id"], float("inf")), x["name"])
        )

    # Filter out models that the user does not have access to
    if user.role == "user" and not BYPASS_MODEL_ACCESS_CONTROL:
        models = get_filtered_models(models, user)

    log.debug(
        f"/api/models returned filtered models accessible to the user: {json.dumps([model['id'] for model in models])}"
    )
    return {"data": models}


@app.get("/api/models/base")
async def get_base_models(request: Request, user=Depends(get_admin_user)):
    models = await get_all_base_models(request, user=user)
    return {"data": models}


@app.post("/api/chat/completions")
async def chat_completion(
    request: Request,
    form_data: dict,
    user=Depends(get_verified_user),
):
    if not request.app.state.MODELS:
        await get_all_models(request, user=user)

    model_item = form_data.pop("model_item", {})
    tasks = form_data.pop("background_tasks", None)

    metadata = {}
    try:
        if not model_item.get("direct", False):
            model_id = form_data.get("model", None)
            if model_id not in request.app.state.MODELS:
                raise Exception("Model not found")

            model = request.app.state.MODELS[model_id]
            model_info = Models.get_model_by_id(model_id)

            # Check if user has access to the model
            if not BYPASS_MODEL_ACCESS_CONTROL and user.role == "user":
                try:
                    check_model_access(user, model)
                except Exception as e:
                    raise e
        else:
            model = model_item
            model_info = None

            request.state.direct = True
            request.state.model = model

        metadata = {
            "user_id": user.id,
            "chat_id": form_data.pop("chat_id", None),
            "message_id": form_data.pop("id", None),
            "session_id": form_data.pop("session_id", None),
            "filter_ids": form_data.pop("filter_ids", []),
            "tool_ids": form_data.get("tool_ids", None),
            "tool_servers": form_data.pop("tool_servers", None),
            "files": form_data.get("files", None),
            "features": form_data.get("features", {}),
            "variables": form_data.get("variables", {}),
            "model": model,
            "direct": model_item.get("direct", False),
            **(
                {"function_calling": "native"}
                if form_data.get("params", {}).get("function_calling") == "native"
                or (
                    model_info
                    and model_info.params.model_dump().get("function_calling")
                    == "native"
                )
                else {}
            ),
        }

        request.state.metadata = metadata
        form_data["metadata"] = metadata

        form_data, metadata, events = await process_chat_payload(
            request, form_data, user, metadata, model
        )

    except Exception as e:
        log.debug(f"Error processing chat payload: {e}")
        if metadata.get("chat_id") and metadata.get("message_id"):
            # Update the chat message with the error
            Chats.upsert_message_to_chat_by_id_and_message_id(
                metadata["chat_id"],
                metadata["message_id"],
                {
                    "error": {"content": str(e)},
                },
            )

        raise HTTPException(
            status_code=status.HTTP_400_BAD_REQUEST,
            detail=str(e),
        )

    try:
        response = await chat_completion_handler(request, form_data, user)

        return await process_chat_response(
            request, response, form_data, user, metadata, model, events, tasks
        )
    except Exception as e:
        raise HTTPException(
            status_code=status.HTTP_400_BAD_REQUEST,
            detail=str(e),
        )


# Alias for chat_completion (Legacy)
generate_chat_completions = chat_completion
generate_chat_completion = chat_completion


@app.post("/api/chat/completed")
async def chat_completed(
    request: Request, form_data: dict, user=Depends(get_verified_user)
):
    try:
        model_item = form_data.pop("model_item", {})

        if model_item.get("direct", False):
            request.state.direct = True
            request.state.model = model_item

        return await chat_completed_handler(request, form_data, user)
    except Exception as e:
        raise HTTPException(
            status_code=status.HTTP_400_BAD_REQUEST,
            detail=str(e),
        )


@app.post("/api/chat/actions/{action_id}")
async def chat_action(
    request: Request, action_id: str, form_data: dict, user=Depends(get_verified_user)
):
    try:
        model_item = form_data.pop("model_item", {})

        if model_item.get("direct", False):
            request.state.direct = True
            request.state.model = model_item

        return await chat_action_handler(request, action_id, form_data, user)
    except Exception as e:
        raise HTTPException(
            status_code=status.HTTP_400_BAD_REQUEST,
            detail=str(e),
        )


@app.post("/api/tasks/stop/{task_id}")
async def stop_task_endpoint(task_id: str, user=Depends(get_verified_user)):
    try:
        result = await stop_task(task_id)
        return result
    except ValueError as e:
        raise HTTPException(status_code=status.HTTP_404_NOT_FOUND, detail=str(e))


@app.get("/api/tasks")
async def list_tasks_endpoint(user=Depends(get_verified_user)):
    return {"tasks": list_tasks()}


@app.get("/api/tasks/chat/{chat_id}")
async def list_tasks_by_chat_id_endpoint(chat_id: str, user=Depends(get_verified_user)):
    chat = Chats.get_chat_by_id(chat_id)
    if chat is None or chat.user_id != user.id:
        return {"task_ids": []}

    task_ids = list_task_ids_by_chat_id(chat_id)

    print(f"Task IDs for chat {chat_id}: {task_ids}")
    return {"task_ids": task_ids}


##################################
#
# Config Endpoints
#
##################################


@app.get("/api/config")
async def get_app_config(request: Request):
    user = None
    if "token" in request.cookies:
        token = request.cookies.get("token")
        try:
            data = decode_token(token)
        except Exception as e:
            log.debug(e)
            raise HTTPException(
                status_code=status.HTTP_401_UNAUTHORIZED,
                detail="Invalid token",
            )
        if data is not None and "id" in data:
            user = Users.get_user_by_id(data["id"])

    user_count = Users.get_num_users()
    onboarding = False

    if user is None:
        onboarding = user_count == 0

    return {
        **({"onboarding": True} if onboarding else {}),
        "status": True,
        "name": app.state.WEBUI_NAME,
        "version": VERSION,
        "default_locale": str(DEFAULT_LOCALE),
        "oauth": {
            "providers": {
                name: config.get("name", name)
                for name, config in OAUTH_PROVIDERS.items()
            }
        },
        "features": {
            "auth": WEBUI_AUTH,
            "auth_trusted_header": bool(app.state.AUTH_TRUSTED_EMAIL_HEADER),
            "enable_ldap": app.state.config.ENABLE_LDAP,
            "enable_api_key": app.state.config.ENABLE_API_KEY,
            "enable_signup": app.state.config.ENABLE_SIGNUP,
            "enable_login_form": app.state.config.ENABLE_LOGIN_FORM,
            "enable_websocket": ENABLE_WEBSOCKET_SUPPORT,
            **(
                {
                    "enable_direct_connections": app.state.config.ENABLE_DIRECT_CONNECTIONS,
                    "enable_channels": app.state.config.ENABLE_CHANNELS,
                    "enable_notes": app.state.config.ENABLE_NOTES,
                    "enable_web_search": app.state.config.ENABLE_WEB_SEARCH,
                    "enable_code_execution": app.state.config.ENABLE_CODE_EXECUTION,
                    "enable_code_interpreter": app.state.config.ENABLE_CODE_INTERPRETER,
                    "enable_image_generation": app.state.config.ENABLE_IMAGE_GENERATION,
                    "enable_autocomplete_generation": app.state.config.ENABLE_AUTOCOMPLETE_GENERATION,
                    "enable_community_sharing": app.state.config.ENABLE_COMMUNITY_SHARING,
                    "enable_message_rating": app.state.config.ENABLE_MESSAGE_RATING,
                    "enable_user_webhooks": app.state.config.ENABLE_USER_WEBHOOKS,
                    "enable_admin_export": ENABLE_ADMIN_EXPORT,
                    "enable_admin_chat_access": ENABLE_ADMIN_CHAT_ACCESS,
                    "enable_google_drive_integration": app.state.config.ENABLE_GOOGLE_DRIVE_INTEGRATION,
                    "enable_onedrive_integration": app.state.config.ENABLE_ONEDRIVE_INTEGRATION,
                }
                if user is not None
                else {}
            ),
        },
        **(
            {
                "default_models": app.state.config.DEFAULT_MODELS,
                "default_prompt_suggestions": app.state.config.DEFAULT_PROMPT_SUGGESTIONS,
                "user_count": user_count,
                "code": {
                    "engine": app.state.config.CODE_EXECUTION_ENGINE,
                },
                "audio": {
                    "tts": {
                        "engine": app.state.config.TTS_ENGINE,
                        "voice": app.state.config.TTS_VOICE,
                        "split_on": app.state.config.TTS_SPLIT_ON,
                    },
                    "stt": {
                        "engine": app.state.config.STT_ENGINE,
                    },
                },
                "file": {
                    "max_size": app.state.config.FILE_MAX_SIZE,
                    "max_count": app.state.config.FILE_MAX_COUNT,
                },
                "permissions": {**app.state.config.USER_PERMISSIONS},
                "google_drive": {
                    "client_id": GOOGLE_DRIVE_CLIENT_ID.value,
                    "api_key": GOOGLE_DRIVE_API_KEY.value,
                },
                "onedrive": {
                    "client_id": ONEDRIVE_CLIENT_ID.value,
                    "sharepoint_url": ONEDRIVE_SHAREPOINT_URL.value,
                    "sharepoint_tenant_id": ONEDRIVE_SHAREPOINT_TENANT_ID.value,
                },
                "ui": {
                    "pending_user_overlay_title": app.state.config.PENDING_USER_OVERLAY_TITLE,
                    "pending_user_overlay_content": app.state.config.PENDING_USER_OVERLAY_CONTENT,
                    "response_watermark": app.state.config.RESPONSE_WATERMARK,
                },
                "license_metadata": app.state.LICENSE_METADATA,
                **(
                    {
                        "active_entries": app.state.USER_COUNT,
                    }
                    if user.role == "admin"
                    else {}
                ),
            }
            if user is not None
            else {}
        ),
    }


class UrlForm(BaseModel):
    url: str


@app.get("/api/webhook")
async def get_webhook_url(user=Depends(get_admin_user)):
    return {
        "url": app.state.config.WEBHOOK_URL,
    }


@app.post("/api/webhook")
async def update_webhook_url(form_data: UrlForm, user=Depends(get_admin_user)):
    app.state.config.WEBHOOK_URL = form_data.url
    app.state.WEBHOOK_URL = app.state.config.WEBHOOK_URL
    return {"url": app.state.config.WEBHOOK_URL}


@app.get("/api/version")
async def get_app_version():
    return {
        "version": VERSION,
    }


@app.get("/api/version/updates")
async def get_app_latest_release_version(user=Depends(get_verified_user)):
    if OFFLINE_MODE:
        log.debug(
            f"Offline mode is enabled, returning current version as latest version"
        )
        return {"current": VERSION, "latest": VERSION}
    try:
        timeout = aiohttp.ClientTimeout(total=1)
        async with aiohttp.ClientSession(timeout=timeout, trust_env=True) as session:
            async with session.get(
                "https://api.github.com/repos/open-webui/open-webui/releases/latest",
                ssl=AIOHTTP_CLIENT_SESSION_SSL,
            ) as response:
                response.raise_for_status()
                data = await response.json()
                latest_version = data["tag_name"]

                return {"current": VERSION, "latest": latest_version[1:]}
    except Exception as e:
        log.debug(e)
        return {"current": VERSION, "latest": VERSION}


@app.get("/api/changelog")
async def get_app_changelog():
    return {key: CHANGELOG[key] for idx, key in enumerate(CHANGELOG) if idx < 5}


############################
# OAuth Login & Callback
############################

# SessionMiddleware is used by authlib for oauth
if len(OAUTH_PROVIDERS) > 0:
    app.add_middleware(
        SessionMiddleware,
        secret_key=WEBUI_SECRET_KEY,
        session_cookie="oui-session",
        same_site=WEBUI_SESSION_COOKIE_SAME_SITE,
        https_only=WEBUI_SESSION_COOKIE_SECURE,
    )


@app.get("/oauth/{provider}/login")
async def oauth_login(provider: str, request: Request):
    return await oauth_manager.handle_login(request, provider)


# OAuth login logic is as follows:
# 1. Attempt to find a user with matching subject ID, tied to the provider
# 2. If OAUTH_MERGE_ACCOUNTS_BY_EMAIL is true, find a user with the email address provided via OAuth
#    - This is considered insecure in general, as OAuth providers do not always verify email addresses
# 3. If there is no user, and ENABLE_OAUTH_SIGNUP is true, create a user
#    - Email addresses are considered unique, so we fail registration if the email address is already taken
@app.get("/oauth/{provider}/callback")
async def oauth_callback(provider: str, request: Request, response: Response):
    return await oauth_manager.handle_callback(request, provider, response)


@app.get("/manifest.json")
async def get_manifest_json():
    if app.state.EXTERNAL_PWA_MANIFEST_URL:
        return requests.get(app.state.EXTERNAL_PWA_MANIFEST_URL).json()
    else:
        return {
            "name": app.state.WEBUI_NAME,
            "short_name": app.state.WEBUI_NAME,
            "description": "Open WebUI is an open, extensible, user-friendly interface for AI that adapts to your workflow.",
            "start_url": "/",
            "display": "standalone",
            "background_color": "#343541",
            "orientation": "any",
            "icons": [
                {
                    "src": "/static/logo.png",
                    "type": "image/png",
                    "sizes": "500x500",
                    "purpose": "any",
                },
                {
                    "src": "/static/logo.png",
                    "type": "image/png",
                    "sizes": "500x500",
                    "purpose": "maskable",
                },
            ],
        }


@app.get("/opensearch.xml")
async def get_opensearch_xml():
    xml_content = rf"""
    <OpenSearchDescription xmlns="http://a9.com/-/spec/opensearch/1.1/" xmlns:moz="http://www.mozilla.org/2006/browser/search/">
    <ShortName>{app.state.WEBUI_NAME}</ShortName>
    <Description>Search {app.state.WEBUI_NAME}</Description>
    <InputEncoding>UTF-8</InputEncoding>
    <Image width="16" height="16" type="image/x-icon">{app.state.config.WEBUI_URL}/static/favicon.png</Image>
    <Url type="text/html" method="get" template="{app.state.config.WEBUI_URL}/?q={"{searchTerms}"}"/>
    <moz:SearchForm>{app.state.config.WEBUI_URL}</moz:SearchForm>
    </OpenSearchDescription>
    """
    return Response(content=xml_content, media_type="application/xml")


@app.get("/health")
async def healthcheck():
    return {"status": True}


@app.get("/health/db")
async def healthcheck_with_db():
    Session.execute(text("SELECT 1;")).all()
    return {"status": True}


app.mount("/static", StaticFiles(directory=STATIC_DIR), name="static")
app.mount("/cache", StaticFiles(directory=CACHE_DIR), name="cache")


def swagger_ui_html(*args, **kwargs):
    return get_swagger_ui_html(
        *args,
        **kwargs,
        swagger_js_url="/static/swagger-ui/swagger-ui-bundle.js",
        swagger_css_url="/static/swagger-ui/swagger-ui.css",
        swagger_favicon_url="/static/swagger-ui/favicon.png",
    )


applications.get_swagger_ui_html = swagger_ui_html

if os.path.exists(FRONTEND_BUILD_DIR):
    mimetypes.add_type("text/javascript", ".js")
    app.mount(
        "/",
        SPAStaticFiles(directory=FRONTEND_BUILD_DIR, html=True),
        name="spa-static-files",
    )
else:
    log.warning(
        f"Frontend build directory not found at '{FRONTEND_BUILD_DIR}'. Serving API only."
    )<|MERGE_RESOLUTION|>--- conflicted
+++ resolved
@@ -1062,7 +1062,7 @@
 app.include_router(ollama.router, prefix="/ollama", tags=["ollama"])
 app.include_router(openai.router, prefix="/openai", tags=["openai"])
 
-<<<<<<< HEAD
+
 # Conditionally initialize SCIM router and exception handlers
 if app.state.config.ENABLE_SCIM:
     # SCIM Router Imports
@@ -1132,13 +1132,7 @@
     app.include_router(scim_schemas_router, prefix="/scim/v2")
     log.info("All SCIM routers initialized under /scim/v2 prefix.")
 
-=======
-# Conditionally initialize SCIM router
-if app.state.config.ENABLE_SCIM:
-    from open_webui.routers import scim as scim_router
-    app.include_router(scim_router)
-    log.info("SCIM router initialized.")
->>>>>>> b0981d4c
+
 
 app.include_router(pipelines.router, prefix="/api/v1/pipelines", tags=["pipelines"])
 app.include_router(tasks.router, prefix="/api/v1/tasks", tags=["tasks"])
